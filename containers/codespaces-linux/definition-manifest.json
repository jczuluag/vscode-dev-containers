--- conflicted
+++ resolved
@@ -1,9 +1,5 @@
 {
-<<<<<<< HEAD
 	"definitionVersion": "1.0.0",
-=======
-	"definitionVersion": "0.20.0",
->>>>>>> 242bb3bf
 	"build": {
 		"latest": true,
 		"rootDistro": "debian",
@@ -133,10 +129,6 @@
 			"rvm": {
 				"versionCommand": "rvm --version | grep -oE -m 1 'rvm\\s[^ ]+' | sed -n '/^rvm\\s/s///p'",
 				"downloadUrl": "https://github.com/rvm/rvm"
-			},
-			"Ruby": {
-				"versionCommand": "ruby --version | grep -oE 'ruby\\s[^ ]+' | sed -n '/ruby\\s/s///p'",
-				"downloadUrl": "https://www.ruby-lang.org/en/downloads/"
 			}
 		},
 		"manual": [{
