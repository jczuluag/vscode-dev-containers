--- conflicted
+++ resolved
@@ -29,16 +29,8 @@
 ENV NVM_SYMLINK_CURRENT=true \
     PATH=${NVM_DIR}/current/bin:${PATH}
 COPY library-scripts/node-debian.sh /tmp/library-scripts/
-<<<<<<< HEAD
-RUN if [ "$INSTALL_NODE" = "true" ]; then \
-        /bin/bash /tmp/library-scripts/node-debian.sh "${NVM_DIR}" "${NODE_VERSION}" "${USERNAME}" \
-        && apt-get clean -y && rm -rf /var/lib/apt/lists/*; \
-    fi \
-    && rm -rf /tmp/library-scripts
-=======
 RUN if [ "$INSTALL_NODE" = "true" ]; then /bin/bash /tmp/library-scripts/node-debian.sh "${NVM_DIR}" "${NODE_VERSION}" "${USERNAME}"; fi \
     && rm -rf /var/lib/apt/lists/* /tmp/library-scripts
->>>>>>> f6f21adb
 
 # [Optional] Uncomment this section to install additional OS packages you may want.
 # RUN apt-get update && export DEBIAN_FRONTEND=noninteractive \
